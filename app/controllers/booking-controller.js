const Booking = require('../models/booking-model')
const ParkingSpace = require('../models/parkingSpace-model')
const moment = require('moment')
const {validationResult}=require('express-validator')
const User = require('../models/users-model')
const sendEmail=require("../utilities/node-mailer/email")
const bookingCntrl = {}
function momentConvertion(date) {
    return moment(date).format("YYYY-MM-DD HH:mm:ss")
}


bookingCntrl.booking = async (req, res) => {
    const errors=validationResult(req)
    if(!errors.isEmpty()){
        return res.status(400).json({errors:errors.array()})
    }
    const parkingSpaceId = req.params.parkingSpaceId
    const spaceTypesId = req.params.spaceTypesId
    const body = req.body
    const booking = new Booking(body)
    booking.parkingSpaceId = parkingSpaceId
    booking.spaceTypesId = spaceTypesId
    booking.customerId = req.user.id

    try {
        const parkingSpace=await ParkingSpace.findById(parkingSpaceId).populate('ownerId')
<<<<<<< HEAD
        await booking.save() 
        sendEmail({
        email:parkingSpace.ownerId.email,
        text:`${parkingSpace.ownerId.name} your parking space is booked customer is waiting for approval.`,
        subject:"pickparking customer approval status"
        })
        res.status(200).json(booking)
=======
        // console.log(parkingSpace.ownerId.email)
        await booking.save()
        const bookings=await Booking.findOne({_id:booking._id}).populate("parkingSpaceId").populate("vehicleId","vehicleName")
        res.status(200).json(bookings)
>>>>>>> 50bbcc16
    } catch (err) {
        console.log(err)
        res.status(401).json({ error: "internal server error" })
    }
}


bookingCntrl.list = async (req, res) => {
    const id = req.params.id
    try {
        const booking = await Booking.findById(id)
        res.json(booking)
    } catch (err) {
        res.json({ error: "internal server error" })
    }
}

bookingCntrl.findSpace = async (req, res) => {
    const { startDateTime, endDateTime } = req.query
    const parkingSpaceId = req.params.parkingSpaceId
    const spaceTypeId = req.params.spaceTypeId

    // const momentStartDateTime = moment('2034-04-09 14:30', 'YYYY-MM-DD HH:mm').utc();
    // const momentEndDateTime = moment('2034-04-09 16:30','YYYY-MM-DD HH:mm').utc();
    const momentStartDateTime = moment(startDateTime,'YYYY-MM-DD HH:mm').utc();
    const momentEndDateTime = moment(endDateTime,'YYYY-MM-DD HH:mm').utc();
    // console.log(momentStartDateTime)
    // console.log(momentEndDateTime)
    // console.log(momentStartDateTime.toDate())
    // console.log(momentEndDateTime.toDate())

    try {
         const parkingSpace=await ParkingSpace.findById(parkingSpaceId)
         if(!parkingSpace){
            return res.status(404).json({error:"parking space is not found"})
         }
        //  console.log(parkingSpace)
        const booking = await Booking.find({parkingSpaceId:parkingSpaceId,spaceTypesId:spaceTypeId,
            $or: [
                {
                    $and: [
                        { startDateTime: { $gte: momentStartDateTime.toDate() } },
                        { startDateTime: { $lt: momentEndDateTime.toDate() } }
                    ]
                },
                {
                    $and: [
                        { endDateTime: { $gt: momentStartDateTime.toDate() } },
                        { endDateTime: { $lte: momentEndDateTime.toDate() } }
                    ]
                },
                {
                    $and: [
                        { startDateTime: { $lte: momentStartDateTime.toDate() } },
                        { endDateTime: { $gte: momentEndDateTime.toDate() } }
                    ]
                }
            ]
        })
        const spaceType=parkingSpace.spaceTypes.find((ele)=>{
            if(ele._id == spaceTypeId){
                return ele
            }
        })
        console.log(spaceType)
        console.log(booking.length)
        const numberOfBooking=booking.length
        const availableSpace= spaceType.capacity - numberOfBooking
        console.log(availableSpace)
        if(availableSpace ==0){
            return res.status(404).json({error:"Space is not available"})
        }   
        res.json(availableSpace)
    } catch (err) {
        console.log(err)
        res.json({ error: "internal server error" })
    }
}

bookingCntrl.myParkingSpace=async(req,res)=>{
       try{
        const id=req.user.id
        const parkingSpace=await ParkingSpace.findOne({ownerId:id})
        
        if(!parkingSpace){
            return res.status(404).json({error:"you dont have listed parking space"})
        }
        const bookings=await Booking.find({parkingSpaceId:parkingSpace._id}).populate('customerId').populate('vehicleId')
        res.status(201).json(bookings)

       }catch(err){
        res.status(500).json({error:"internal server error"})
       }
}

bookingCntrl.MyBookings=async(req,res)=>{
    try{
        const response=await Booking.find({customerId:req.user.id}).populate("parkingSpaceId").populate("vehicleId","vehicleName")
        res.status(201).json(response)
    }catch(err){
        console.log(err)
        res.status(501).json({error:"server error"})
    }
<<<<<<< HEAD
=======

>>>>>>> 50bbcc16
}

bookingCntrl.accept=async(req,res)=>{
    const id=req.params.id
    try{
<<<<<<< HEAD
        const booking=await Booking.findByIdAndUpdate(id,{$set:{ approveStatus:true}},{new:true}).populate({ path: 'customerId', select: 'email' }).populate({path: 'parkingSpaceId', select: 'title' })
        
        const paymentLink = `http://localhost:3000/makePayment/${booking._id}/${booking.amount}`;
        const emailBody = `
            Your ${booking.parkingSpaceId.title} parking slot is confirmed by the owner. Make payment by clicking the following link: <a href="${paymentLink}">Pay Now</a>. 
            Please note: This link is confidential and intended only for your use. Please do not share it with anyone.
        `;
        sendEmail({
            email:booking.customerId.email,
        text:emailBody,
        subject:"pickparking slot approval status"
        })
=======
        const booking=await Booking.findByIdAndUpdate(id,{$set:{ approveStatus:true}},{new:true}).populate('vehicleId')
>>>>>>> 50bbcc16
        res.status(201).json(booking)

    }catch(err){
        res.status(500).json({error:"internal server error"})
        console.log(err)

    }
}
module.exports = bookingCntrl<|MERGE_RESOLUTION|>--- conflicted
+++ resolved
@@ -25,20 +25,14 @@
 
     try {
         const parkingSpace=await ParkingSpace.findById(parkingSpaceId).populate('ownerId')
-<<<<<<< HEAD
         await booking.save() 
+        const bookings=await Booking.findOne({_id:booking._id}).populate("parkingSpaceId").populate("vehicleId","vehicleName")
         sendEmail({
         email:parkingSpace.ownerId.email,
         text:`${parkingSpace.ownerId.name} your parking space is booked customer is waiting for approval.`,
         subject:"pickparking customer approval status"
         })
-        res.status(200).json(booking)
-=======
-        // console.log(parkingSpace.ownerId.email)
-        await booking.save()
-        const bookings=await Booking.findOne({_id:booking._id}).populate("parkingSpaceId").populate("vehicleId","vehicleName")
         res.status(200).json(bookings)
->>>>>>> 50bbcc16
     } catch (err) {
         console.log(err)
         res.status(401).json({ error: "internal server error" })
@@ -142,16 +136,12 @@
         console.log(err)
         res.status(501).json({error:"server error"})
     }
-<<<<<<< HEAD
-=======
-
->>>>>>> 50bbcc16
 }
 
 bookingCntrl.accept=async(req,res)=>{
     const id=req.params.id
     try{
-<<<<<<< HEAD
+
         const booking=await Booking.findByIdAndUpdate(id,{$set:{ approveStatus:true}},{new:true}).populate({ path: 'customerId', select: 'email' }).populate({path: 'parkingSpaceId', select: 'title' })
         
         const paymentLink = `http://localhost:3000/makePayment/${booking._id}/${booking.amount}`;
@@ -164,9 +154,6 @@
         text:emailBody,
         subject:"pickparking slot approval status"
         })
-=======
-        const booking=await Booking.findByIdAndUpdate(id,{$set:{ approveStatus:true}},{new:true}).populate('vehicleId')
->>>>>>> 50bbcc16
         res.status(201).json(booking)
 
     }catch(err){
