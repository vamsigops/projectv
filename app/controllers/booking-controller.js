--- conflicted
+++ resolved
@@ -121,7 +121,7 @@
         res.status(500).json({error:"internal server error"})
        }
 }
-<<<<<<< HEAD
+
 bookingCntrl.MyBookings=async(req,res)=>{
     try{
         const response=await Booking.find({customerId:req.user.id}).populate("parkingSpaceId").populate("vehicleId"," vehicleName")
@@ -129,7 +129,7 @@
     }catch(err){
         console.log(err)
         res.status(501).json({error:"server error"})
-=======
+
 bookingCntrl.accept=async(req,res)=>{
     const id=req.params.id
     try{
@@ -138,7 +138,7 @@
     }catch(err){
         res.status(500).json({error:"internal server error"})
         console.log(err)
->>>>>>> 7ad6fa25
+
     }
 }
 module.exports = bookingCntrl